"""
A Generic Bundle Adjustment Methodology for Indirect RPC Model Refinement of Satellite Imagery
author: Roger Mari <roger.mari@ens-paris-saclay.fr>
year: 2021

This script implements functions for feature tracks construction from pairwise matches
and other secondary tasks such as verifying that all cameras are properly connected
"""

import os

import matplotlib.pyplot as plt
import numpy as np
import networkx as nx

from bundle_adjust import loader, geo_utils

from . import ft_match

def filter_C_min_scale(C_v2, C, min_scale=1.85):

    C_v2[C_v2 < min_scale] = np.nan
    C[C_v2.repeat(2, 0) < min_scale] = np.nan
    columns_to_preserve = np.sum(np.isnan(C_v2), axis=0) >= 2
    C_v2 = C_v2[:, columns_to_preserve]
    C = C[:, columns_to_preserve]
    return C_v2, C

def filter_C_min_scale(C_v2, C, min_scale=1.85):

    C_v2[C_v2 < min_scale] = np.nan
    C[C_v2.repeat(2, 0) < min_scale] = np.nan
    columns_to_preserve = np.sum(np.isnan(C_v2), axis=0) >= 2
    C_v2 = C_v2[:, columns_to_preserve]
    C = C[:, columns_to_preserve]
    return C_v2, C

def filter_C_using_pairs_to_triangulate(C, pairs_to_triangulate):
    """
    Filter a correspondence matrix using pairs_to_triangulate. The objective of this function
    is to detect tracks in C which do not contain at least 1 pair considered as suitable to triangulate.
    It is advisable to discard these tracks, which are made of matches with short baseline

    Args:
        C: correspondence matrix describing a list of feature tracks connecting a set of cameras
        pairs_to_triangulate: list of pairs, where each pair is a tuple of image indices

    Returns:
        columns_to_preserve: list of indices referring to the columns/tracks of C that are ok to triangualate
    """

    columns_to_preserve = []
    mask = ~np.isnan(C[::2])
    pairs_to_triangulate_set = set(pairs_to_triangulate)
    for i in range(C.shape[1]):
        im_ind = np.where(mask[:, i])[0]
        all_pairs_current_track = set([(im_i, im_j) for im_i in im_ind for im_j in im_ind if im_i < im_j])
        triangulation_pairs_current_track = pairs_to_triangulate_set & all_pairs_current_track
        found_at_least_one_triangulation_pair = len(triangulation_pairs_current_track) > 0
        columns_to_preserve.append(found_at_least_one_triangulation_pair)
    columns_to_preserve = np.where(columns_to_preserve)[0]
    return columns_to_preserve


def feature_tracks_from_pairwise_matches(feature_paths, pairwise_matches, pairs_to_triangulate):
    """
    Construct a set of feature tracks from a list of pairwise matches of image keypoints
    The set of feature tracks is represented using a "correspondence matrix", i.e. C

    C is a sparse matrix that uses the following format.
    Given M cameras connected by N feature tracks, C has shape 2MxN:

        x11 ... x1N
        y11 ... y1N
        x21 ... x2N
    C = y21 ... y2N
        ... ... ...
        xM1 ... xMN
        yM1 ... yMN

    where (x11, y11) is the observation of feature track 1 in camera 1
          (xm1, ym1) is the observation of feature track 1 in camera M
          (x1n, y1n) is the observation of feature track N in camera 1
          (xmn, ymn) is the observation of feature track N in camera M

    If the n-th feature track is not observed in the m-th camera, then the corresponding positions are NaN
    i.e. C[2*m, n] = np.nan
         C[2*m+1, n] = np.nan

    Args:
        features: a list of arrays with size Nx132, representing the keypoints in each image
        pairwise_matches: array of size Mx4, where each row represents a correspondence between keypoints
                          check ft_match.match_stereo_pairs for details about the format
        pairs_to_triangulate: a list of pairs, where each pair is represented by a tuple of image indices
                              the pairs in this list are considered as suitable for triangulation purposes

    Returns:
        C: correspondence matrix, with size 2MxN
        C_v2: keypoint id correspondence matrix, with size MxN
              variant of C, instead of storing the point coordinates we store the id of the keypoints
    """

    # create a unique id for each keypoint
    feature_ids = []
    features = []
    id_count = 0
    for im_idx, npy_path in enumerate(feature_paths):
        features_i = np.load(npy_path, mmap_mode='r')
        features.append(features_i)
        ids = np.arange(id_count, id_count + features_i.shape[0])
        feature_ids.append(ids)
        id_count += features_i.shape[0]
    feature_ids = np.array(feature_ids)

    # initialize an empty vector parents where each position corresponds to a keypoint id
    parents = [None] * (id_count)

    # define the union-find functions
    def find(parents, feature_id):
        p = parents[feature_id]
        return feature_id if not p else find(parents, p)

    def union(parents, feature_i_id, feature_j_id):
        p_1, p_2 = find(parents, feature_i_id), find(parents, feature_j_id)
        if p_1 != p_2:
            parents[p_1] = p_2

    # run union-find
    for i in range(pairwise_matches.shape[0]):
        kp_i, kp_j, im_i, im_j = pairwise_matches[i]
        feature_i_id, feature_j_id = feature_ids[im_i, kp_i], feature_ids[im_j, kp_j]
        union(parents, feature_i_id, feature_j_id)

    # handle parents for those keypoint ids that were not matched (so that they are not left as None)
    parents = [find(parents, feature_id) for feature_id, v in enumerate(parents)]

    # each track corresponds to the set of keypoints whose ids have the same value in parents
    # therefore the parents value can be understood as a track id
    # we are only interested in parents values that appear at least 2 times (a track must contain at least 2 points)
    _, parents_indices, parents_counts = np.unique(parents, return_inverse=True, return_counts=True)
    n_tracks = np.sum(1 * (parents_counts > 1))
    valid_parents = np.array(parents)[parents_counts[parents_indices] > 1]
    # create a substitute of parents, named track_indices
    # which considers only the valid parents and takes values between 0 and n_tracks
    # the advantage of track_indices is that it assigns a column of C according to the keypoint id
    _, track_idx_from_parent, _ = np.unique(valid_parents, return_inverse=True, return_counts=True)
    track_indices = np.zeros(len(parents))
    track_indices[:] = np.nan
    track_indices[parents_counts[parents_indices] > 1] = track_idx_from_parent

    # initialize correspondence matrix and keypoint id correspondence matrix
    n_cams = len(features)
    C = np.zeros((2 * n_cams, n_tracks))
    C[:] = np.nan

    C_v2 = np.zeros((n_cams, n_tracks))
    C_v2[:] = np.nan

    # fill both matrices
    kp_i, kp_j = pairwise_matches[:, 0], pairwise_matches[:, 1]
    im_i, im_j = pairwise_matches[:, 2], pairwise_matches[:, 3]
    feature_i_id, feature_j_id = feature_ids[im_i, kp_i], feature_ids[im_j, kp_j]
    t_idx = track_indices[feature_i_id].astype(int)
    features_tmp = np.moveaxis(np.dstack(features), 2, 0)
    C[2 * im_i, t_idx] = features_tmp[im_i, kp_i, 0]
    C[2 * im_i + 1, t_idx] = features_tmp[im_i, kp_i, 1]
    C[2 * im_j, t_idx] = features_tmp[im_j, kp_j, 0]
    C[2 * im_j + 1, t_idx] = features_tmp[im_j, kp_j, 1]
    C_v2[im_i, t_idx] = kp_i
    C_v2[im_j, t_idx] = kp_j

    # hrhd experiments ! REMOVE AFTERWARDS
<<<<<<< HEAD
    # C_v2, C = filter_C_min_scale(C_v2, C)
=======
    #C_v2, C = filter_C_min_scale(C_v2, C)
>>>>>>> eaaf0583

    # ensure each track contains at least one correspondence suitable to triangulate
    print("C.shape before baseline check {}".format(C.shape))
    tracks_to_preserve = filter_C_using_pairs_to_triangulate(C, pairs_to_triangulate)
    C = C[:, tracks_to_preserve]
    C_v2 = C_v2[:, tracks_to_preserve]
    print("C.shape after baseline check {}".format(C.shape))

    return C, C_v2


def check_pairs(camera_indices, pairs_to_match, pairs_to_triangulate):
    """
    Verifies if all cameras are part of pairs_to_match and pairs_to_traingulate

    Args:
        pairs_to_match: subset of pairs from init_pairs considered as well-posed for feature matching
        pairs_to_triangulate: subset of pairs from pairs_to_match considered as well-posed for triangulation

    Returns:
        fatal_error: boolean, True if more than half of the cameras are disconnected, False otherwise
        err_msg: string, error/warning message
        disconnected_cameras: list of camera indices pointing to disconnected cameras
    """
    fatal_error = False
    disconnected_cameras = []
    err_msg = ""
    camera_indices = set(camera_indices)

    camera_indices_in_pairs_to_match = set(np.unique(np.array(pairs_to_match).flatten()))
    if not len(camera_indices - camera_indices_in_pairs_to_match) == 0:
        disconnected_cameras = list(camera_indices - camera_indices_in_pairs_to_match)
        fatal_error = len(disconnected_cameras) > len(camera_indices) // 2
        to_print = [len(disconnected_cameras), len(camera_indices)]
        print("WARNING: Found {} cameras out of {} missing in pairs_to_match".format(*to_print))
        print("         The disconnected camera indices are: {}".format(disconnected_cameras))
        if fatal_error:
            err_msg = "More than 50% of the cameras are disconnected in terms of feature tracking"

    camera_indices_in_pairs_to_triangulate = set(np.unique(np.array(pairs_to_triangulate).flatten()))
    if not len(camera_indices - camera_indices_in_pairs_to_triangulate) == 0:
        disconnected_cameras = list(camera_indices - camera_indices_in_pairs_to_triangulate)
        fatal_error = len(disconnected_cameras) > len(camera_indices) // 2
        to_print = [len(disconnected_cameras), len(camera_indices)]
        print("WARNING: Found {} cameras out of {} missing in pairs_to_triangulate".format(*to_print))
        print("         The disconnected camera indices are: {}".format(disconnected_cameras))
        if fatal_error:
            err_msg = "More than 50% of the cameras are disconnected in terms of feature tracking"
    return fatal_error, err_msg, disconnected_cameras


def check_correspondence_matrix(C, min_obs_cam=10):
    """
    Verifies that there are enough feature tracks connecting all cameras according to C

    Args:
        C: correspondence matrix describing a list of feature tracks connecting a set of cameras
        min_obs_cam (optional): integer, minimum amount of feature track observations per camera

    Returns:
        fatal_error: boolean, True if more than half of the cameras are disconnected, False otherwise
        err_msg: string, error/warning message
        disconnected_cameras: list of camera indices pointing to disconnected cameras
    """
    fatal_error = False
    disconnected_cameras = []
    err_msg = ""
    if C is None:
        fatal_error = True
        err_msg = "Found less tracks than cameras"
        return fatal_error, err_msg, disconnected_cameras
    n_cam = C.shape[0] // 2
    if n_cam > C.shape[1]:
        fatal_error = True
        err_msg = "Found less tracks than cameras"
        return fatal_error, err_msg, disconnected_cameras
    obs_per_cam = np.sum(~np.isnan(C[::2]), axis=1)
    if np.sum(obs_per_cam < min_obs_cam) > 0:
        disconnected_cameras = np.arange(n_cam)[obs_per_cam < min_obs_cam].tolist()
        fatal_error = len(disconnected_cameras) > n_cam // 2
        if len(disconnected_cameras) > 0:
            to_print = [len(disconnected_cameras), n_cam, min_obs_cam]
            print("WARNING: Found {} cameras out of {} with less than {} tie point observations".format(*to_print))
            print("         The disconnected camera indices are: {}".format(disconnected_cameras))
            if fatal_error:
                err_msg = "More than 50% of the cameras are disconnected in terms of feature tracking"
    return fatal_error, err_msg, disconnected_cameras


def init_feature_tracks_config(config=None):
    """
    Initializes the feature tracking configuration with the default values
    The configuration is encoded using a dictionary

          KEY                  TYPE       DESCRIPTION
        - FT_sift_detection    string   - "opencv" or "s2p"
        - FT_sift_matching     string   - "bruteforce", "flann", "epipolar_based" or "local_window"
        - FT_rel_thr           float    - distance ratio threshold for matching
        - FT_abs_thr           float    - absolute distance threshold for matching
        - FT_ransac            float    - ransac threshold for matching
        - FT_kp_max            int      - maximum number of keypoints allowed per image
                                          keypoints with larger scale are given higher priority
        - FT_kp_aoi            bool     - when True only keypoints inside the aoi are considered
        - FT_K                 int      - number of spanning trees to cover if feature track selection
                                          if K = 0 then no feature track selection takes place
        - FT_priority          list     - list of strings containing the order to rank tracks
                                          most important criterion goes first
        - FT_predefined_pairs  list     - list of predefined pairs that it is allowed to match
        - FT_filter_pairs      bool     - filter pairs using the stereo pair selection algorithm
        - FT_n_proc            int      - number of processes to launch in parallel when possible
        - FT_reset             bool     - if False, the pipeline tries to reuse previously detected features,
                                          if True keypoints will be extracted from all images regardless
                                          of any previous detections that may be available
        - FT_save              bool     - if False, no matches folder will be written to disk
        - FT_skysat_sensor_aware bool   - if True then feature track selection is run independently
                                          for the images of each skysat sensor + 1 global run with all images

    Args:
        config (optional): dictionary specifying customized values for some of the keys above

    Returns:
        output_config: the output feature tracking configuration dictionary
    """

    keys = [
        "FT_sift_detection",
        "FT_sift_matching",
        "FT_rel_thr",
        "FT_abs_thr",
        "FT_ransac",
        "FT_kp_max",
        "FT_kp_aoi",
        "FT_K",
        "FT_priority",
        "FT_predefined_pairs",
        "FT_filter_pairs",
        "FT_n_proc",
        "FT_reset",
        "FT_save",
        "FT_skysat_sensor_aware",
    ]

    default_values = [
        "s2p",
        "epipolar_based",
        0.6,
        250,
        0.3,
        60000,
        False,
        0,
        ["length", "scale", "cost"],
        [],
        True,
        1,
        False,
        True,
        False,
    ]

    output_config = {}
    if config is not None:
        for v, k in zip(default_values, keys):
            output_config[k] = config.get(k, v)
        for k in list(set(config.keys()) - set(keys)):
            output_config[k] = config[k]
    else:
        output_config = dict(zip(keys, default_values))

    # opencv sift requires all images in uint within the range 0-255
    if output_config["FT_sift_detection"] == "opencv":
        output_config["FT_preprocess"] = True

    return output_config


def load_tracks_from_predefined_matches(input_dir, output_dir, local_data, tracks_config):
    """
    Equivalent to FeatureTracksPipeline, but using a set of predefined pairwise matches,
    therefore the feature detection and pairwise matching blocks are not required

    Args:
        same as FeatureTracksPipeline

    Returns:
        same as FeatureTracksPipeline
    """
    import timeit

    start = timeit.default_timer()

    local_data["fnames"] = [im.geotiff_path for im in local_data["images"]]
    utm_poly = lambda im: {"geojson": geo_utils.utm_geojson_from_lonlat_geojson(im.lonlat_geojson), "z": im.alt}
    local_data["footprints"] = [utm_poly(im) for im in local_data["images"]]
    local_data["optical_centers"] = [im.center for im in local_data["images"]]

    predefined_matches_dir = input_dir
    print("Loading predefined matches from {}".format(predefined_matches_dir))
    src_im_paths = loader.load_list_of_paths(predefined_matches_dir + "/filenames.txt")
    src_im_bn = [os.path.basename(p) for p in src_im_paths]
    target_im_bn = [os.path.basename(p) for p in local_data["fnames"]]

    target_im_indices = []
    for t_bn in target_im_bn:
        if t_bn not in src_im_bn:
            # sanity check: are all target images present in the predefined_matches_dir ?
            print("ERROR ! Input image {} is not listed in predefined_matches_dir".format(t_bn))
        else:
            target_im_indices.append(src_im_bn.index(t_bn))
    target_im_indices = np.array(target_im_indices)

    ####
    #### load predefined features
    ####

    feature_paths = []
    features_dir = os.path.join(output_dir, "features")
    os.makedirs(features_dir, exist_ok=True)
    for idx in target_im_indices:
        file_id = loader.get_id(src_im_paths[idx])
        path_to_npy = "{}/keypoints/{}.npy".format(predefined_matches_dir, file_id)
        feature_paths.append(path_to_npy)
        if tracks_config["FT_save"]:
            kp_coords = np.load(path_to_npy)  # Nx3 array
            current_im_features = np.hstack([kp_coords[:, :3], np.ones((kp_coords.shape[0], 129))])  # Nx132 array
            np.save(features_dir + "/" + file_id + ".npy", current_im_features)

    ####
    #### compute pairs to match and to triangulate
    ####

    n_adj = local_data["n_adj"]
    n_new = len(local_data["fnames"]) - n_adj
    if len(tracks_config["FT_predefined_pairs"]) == 0:
        init_pairs = []
        # possible new pairs to match are composed by 1 + 2
        # 1. each of the previously adjusted images with the new ones
        for i in np.arange(n_adj):
            for j in np.arange(n_adj, n_adj + n_new):
                init_pairs.append((i, j))
        # 2. each of the new images with the rest of the new images
        for i in np.arange(n_adj, n_adj + n_new):
            for j in np.arange(i + 1, n_adj + n_new):
                init_pairs.append((i, j))
    else:
        init_pairs = tracks_config["FT_predefined_pairs"]

    args = [init_pairs, local_data["footprints"], local_data["optical_centers"]]
    pairs_to_match, pairs_to_triangulate = ft_match.compute_pairs_to_match(*args)

    ####
    #### load predefined matches
    ####

    matches = np.load(predefined_matches_dir + "/matches.npy")
    total_cams = len(src_im_paths)
    true_where_im_in_use = np.zeros(total_cams).astype(bool)
    true_where_im_in_use[target_im_indices] = True
    true_where_prev_match = true_where_im_in_use[matches[:, 2]] & true_where_im_in_use[matches[:, 3]]
    matches = matches[true_where_prev_match, :]

    src_im_indices_to_target_im_indices = np.array([np.nan] * total_cams)
    src_im_indices_to_target_im_indices[target_im_indices] = np.arange(len(target_im_indices))

    # regorganize all_predefined_matches
    # pairwise match format is a 1x4 vector with the format from ft_match.match_stereo_pairs
    for col_idx in [2, 3]:
        matches[:, col_idx] = src_im_indices_to_target_im_indices[matches[:, col_idx]]

    # the idx of the 4th row (2nd image) must be always larger than the idx of the 3rd row (1st image)
    # all the code follows this convention for encoding paris of image indices
    rows_where_wrong_pair_format = matches[:, 2] > matches[:, 3]
    tmp = matches.copy()
    matches[rows_where_wrong_pair_format, 2] = tmp[rows_where_wrong_pair_format, 3]
    matches[rows_where_wrong_pair_format, 3] = tmp[rows_where_wrong_pair_format, 2]
    matches[rows_where_wrong_pair_format, 0] = tmp[rows_where_wrong_pair_format, 1]
    matches[rows_where_wrong_pair_format, 1] = tmp[rows_where_wrong_pair_format, 0]
    del tmp
    print("Using {} predefined stereo matches !".format(matches.shape[0]))

    C, C_v2 = feature_tracks_from_pairwise_matches(feature_paths, matches, pairs_to_triangulate)
    # n_pts_fix = amount of columns with no observations in the new cameras to adjust
    # these columns have to be put at the beginning of C
    where_fix_pts = np.sum(1 * ~np.isnan(C[::2, :])[local_data["n_adj"] :], axis=0) == 0
    n_pts_fix = np.sum(1 * where_fix_pts)
    if n_pts_fix > 0:
        C = np.hstack([C[:, where_fix_pts], C[:, ~where_fix_pts]])
        C_v2 = np.hstack([C_v2[:, where_fix_pts], C_v2[:, ~where_fix_pts]])
    print("Found {} tracks in total".format(C.shape[1]))

    feature_tracks = {
        "C": C,
        "C_v2": C_v2,
        "features": feature_paths,
        "pairwise_matches": matches,
        "pairs_to_triangulate": pairs_to_triangulate,
        "pairs_to_match": pairs_to_match,
        "n_pts_fix": n_pts_fix,
    }

    if tracks_config["FT_save"]:
        loader.save_list_of_paths(output_dir + "/filenames.txt", local_data["fnames"])
        np.save(output_dir + "/matches.npy", matches)
        loader.save_list_of_pairs(output_dir + "/pairs_matching.npy", pairs_to_match)
        loader.save_list_of_pairs(output_dir + "/pairs_triangulation.npy", pairs_to_triangulate)

    stop = timeit.default_timer()
    print("\nFeature tracks computed in {}\n".format(loader.get_time_in_hours_mins_secs(stop - start)))

    return feature_tracks, stop - start


def build_connectivity_graph(C, min_matches, verbose=True):
    """
    Compute the connectivity graph
    Nodes of the graph represent cameras
    Edges between nodes indicate that a certain amount of matches exists between the two cameras

    Args:
        C: correspondence matrix describing a list of feature tracks connecting a set of cameras
        min_matches: integer, minimum number of matches in each edge of the connectivity graph

    Returns:
        G: networkx graph object encoding the connectivity graph
        n_cc: number of connected components in the connectivity graph
              if n_cc > 1 then there are subgroups of cameras disconnected from the rest
        edges: list of pairs, where each pair is a tuple of image indices
               edges contains all image pairs with more than min_matches
        matches_per_edge: list of integers, the number of matches in each edge
        missing_cams: integer, number of cameras that are not part of the biggest connected component of G
                      if n_cc is 1 then missing_cams is expected to be 0
    """

    def connected_component_subgraphs(G):
        for c in nx.connected_components(G):
            yield G.subgraph(c)

    # (1) Build connectivity matrix A, where position (i,j) contains the number of matches between images i and j
    n_cam = C.shape[0] // 2
    A, n_correspondences_filt, tmp_pairs = np.zeros((n_cam, n_cam)), [], []
    not_nan_C = ~np.isnan(C)
    for im1 in range(n_cam):
        for im2 in range(im1 + 1, n_cam):
            n_matches = np.sum(not_nan_C[2 * im1] & not_nan_C[2 * im2])
            n_correspondences_filt.append(n_matches)
            tmp_pairs.append((im1, im2))
            A[im1, im2] = n_matches
            A[im2, im1] = n_matches

    # (2) Filter graph edges according to the threshold on the number of matches
    edges = []
    matches_per_edge = []
    for i in range(len(tmp_pairs)):
        if n_correspondences_filt[i] > min_matches:
            edges.append(tmp_pairs[i])
            matches_per_edge.append(n_correspondences_filt[i])

    # (3) Create networkx graph
    G = nx.Graph()
    # add edges
    for e, m in zip(edges, matches_per_edge):
        G.add_edge(e[0], e[1], weight=m)

    # get list of connected components (to see if there is any disconnected subgroup)
    G_cc = list(connected_component_subgraphs(G))
    n_cc = len(G_cc)
    cams_per_cc = [len(G_cc[i].nodes) for i in range(n_cc)]
    largest_cc_index = np.argmax(cams_per_cc)
    missing_cams = list(set(np.arange(n_cam)) - set(G_cc[largest_cc_index].nodes))
    obs_per_cam = np.sum(1 * ~np.isnan(C), axis=1)[::2]

    if verbose:
        print("Connectivity graph: {} connected components (CCs)".format(n_cc))
        print("                    {} missing cameras from largest CC: {}".format(len(missing_cams), missing_cams))
        print("                    {} edges".format(len(edges)))
        print("                    {} min n_matches in an edge".format(min(matches_per_edge)))
        print("                    {} min obs per camera\n".format(min(obs_per_cam)))

    return G, edges, matches_per_edge, n_cc, missing_cams


#--- functions that generate output illustrations ---


def save_connectivity_graph(img_path, C, min_matches, plot=False):
    """
    Plot a figure of the connectivity graph
    Nodes of the graph represent cameras
    Edges between nodes indicate that a certain amount of matches exists between the two cameras

    Args:
        C: correspondence matrix describing a list of feature tracks connecting a set of cameras
        min_matches: integer, minimum number of matches in each edge of the connectivity graph
    """
    from matplotlib import cm
    from mpl_toolkits.axes_grid1 import make_axes_locatable

    # create connectivity graph
    G, edges, matches_per_edge, _, _ = build_connectivity_graph(C, min_matches=min_matches, verbose=False)

    # edges of the connectivity graph will be painted according to their wieght (= number of matches)
    # all edges with more than 30 matches will be painted in black with alpha = 1
    # edges with less than 30 matches will be painted in black with decreasing alpha
    max_w = 60
    colormap = cm.Blues
    weights = [colormap(float(min(G[e[0]][e[1]]["weight"], max_w)) / max_w) for e in G.edges]

    # initialize figure
    fig, ax = plt.subplots(figsize=(10, 10))
    ax.axis("off")

    # compute node positions in a circular layout
    G_pos = nx.circular_layout(G)

    # draw nodes
    nx.draw_networkx_nodes(G, G_pos, node_size=600, node_color="#FFFFFF", edgecolors="#000000")

    mcl = nx.draw_networkx_edges(G, G_pos, edge_color=weights, edge_cmap=cm.Blues, width=2.0)

    # draw labels
    nx.draw_networkx_labels(G, G_pos, font_size=12, font_family="sans-serif")

    # add colorbar to make the edge colors understandable
    divider = make_axes_locatable(ax)
    cax = divider.append_axes("right", size="5%", pad=0.05)
    cbar = plt.colorbar(cm.ScalarMappable(cmap=colormap), cax=cax)
    n_ticks = 6
    ticks = np.linspace(0, 1, n_ticks)
    cbar.set_ticks(ticks)
    tick_labels = ["{}".format(int(t * max_w)) for t in ticks]
    tick_labels[-1] = ">=" + tick_labels[-1]
    cbar.set_ticklabels(tick_labels)
    cbar.set_label("Edge color (number of pairwise matches)", rotation=270, labelpad=25)

    # show figure
    if plot:
        plt.show()
    else:
        plt.savefig(img_path, bbox_inches="tight")


def save_pts2d_as_svg(output_filename, pts2d, c="yellow", r=5, w=None, h=None):
    """
    Write a svg file displaying a set of image points
    This file can be displayed upon a geotiff image

    Args:
        output_filename: path to output svg
        pts2d: array of size Nx2 with the (col, row) coordinates of a set of image points
        c (optional): matplotlib color of the points
        r (optional): integer, radius of the points
        w (optional): integer, width of the tif image
        h (optional): integer, height of the tif image
    """

    def boundaries_ok(col, row):
        return col > 0 and col < w - 1 and row > 0 and row < h - 1

    def svg_header(w, h):
        svg_header = (
            '<?xml version="1.0" standalone="no"?>\n'
            + '<!DOCTYPE svg PUBLIC "-//W3C//DTD SVG 1.1//EN"\n'
            + ' "http://www.w3.org/Graphics/SVG/1.1/DTD/svg11.dtd">\n'
            + '<svg width="{}px" height="{}px" version="1.1"\n'.format(w, h)
            + ' xmlns="http://www.w3.org/2000/svg" xmlns:xlink="http://www.w3.org/1999/xlink">\n'
        )
        return svg_header

    def svg_pt(col, row, color, pt_r, im_w=None, im_h=None):

        col, row = int(col), int(row)

        l1_x1, l1_y1, l1_x2, l1_y2 = col - pt_r, row - pt_r, col + pt_r, row + pt_r
        l2_x1, l2_y1, l2_x2, l2_y2 = col + pt_r, row - pt_r, col - pt_r, row + pt_r

        if (im_w is not None) and (im_h is not None):
            l1_boundaries_ok = boundaries_ok(l1_x1, l1_y1) and boundaries_ok(l1_x2, l1_y2)
            l2_boundaries_ok = boundaries_ok(l2_x1, l2_y1) and boundaries_ok(l2_x2, l2_y2)
        else:
            l1_boundaries_ok = True
            l2_boundaries_ok = True

        if l1_boundaries_ok and l2_boundaries_ok:
            l1_args = [l1_x1, l1_y1, l1_x2, l1_y2, color]
            l2_args = [l2_x1, l2_y1, l2_x2, l2_y2, color]
            svg_pt_str = '<line x1="{}" y1="{}" x2="{}" y2="{}" stroke="{}" stroke-width="5" />\n'.format(*l1_args)
            svg_pt_str += '<line x1="{}" y1="{}" x2="{}" y2="{}" stroke="{}" stroke-width="5" />\n'.format(*l2_args)
        else:
            svg_pt_str = ""
        return svg_pt_str

    # write the svg
    os.makedirs(os.path.dirname(output_filename), exist_ok=True)
    f_svg = open(output_filename, "w+")
    f_svg.write(svg_header(w, h))
    for p_idx in range(pts2d.shape[0]):
        f_svg.write(svg_pt(pts2d[p_idx, 0], pts2d[p_idx, 1], pt_r=r, color=c, im_w=w, im_h=h))
    f_svg.write("</svg>")


def plot_features_stereo_pair(i, j, features, input_seq):

    # i, j : indices of the images
    pts1, pts2 = features[i][:, :2], features[j][:, :2]
    to_print = [pts1.shape[0], i, pts2.shape[0], j]
    print("Found {} keypoints in image {} and {} keypoints in image {}".format(*to_print))

    fig = plt.figure(figsize=(20, 6))
    ax1 = fig.add_subplot(121)
    ax2 = fig.add_subplot(122)
    ax1.imshow(loader.custom_equalization(input_seq[i]), cmap="gray")
    ax2.imshow(loader.custom_equalization(input_seq[j]), cmap="gray")
    if pts1.shape[0] > 0:
        ax1.scatter(x=pts1[:, 0], y=pts1[:, 1], c="r", s=40)
    if pts2.shape[0] > 0:
        ax2.scatter(x=pts2[:, 0], y=pts2[:, 1], c="r", s=40)
    plt.show()


def plot_track_observations_stereo_pair(i, j, C, input_seq):

    # i, j : indices of the images
    visible_idx = np.logical_and(~np.isnan(C[i * 2, :]), ~np.isnan(C[j * 2, :]))
    pts1, pts2 = C[(i * 2) : (i * 2 + 2), visible_idx], C[(j * 2) : (j * 2 + 2), visible_idx]
    pts1, pts2 = pts1.T, pts2.T
    n_pts = pts1.shape[0]
    print("{} track observations to display for pair ({},{})".format(n_pts, i, j))
    print("List of track indices: {}".format(np.arange(C.shape[1])[visible_idx]))

    fig = plt.figure(figsize=(20, 6))
    ax1 = fig.add_subplot(121)
    ax2 = fig.add_subplot(122)
    ax1.imshow(loader.custom_equalization(input_seq[i]), cmap="gray")
    ax2.imshow(loader.custom_equalization(input_seq[j]), cmap="gray")
    if n_pts > 0:
        ax1.scatter(x=pts1[:, 0], y=pts1[:, 1], c="r", s=40)
        ax2.scatter(x=pts2[:, 0], y=pts2[:, 1], c="r", s=40)
    plt.show()


def plot_pairwise_matches_stereo_pair(i, j, features, pairwise_matches, input_seq):

    # i, j : indices of the images
    pairwise_matches_kp_indices = pairwise_matches[:, :2]
    pairwise_matches_im_indices = pairwise_matches[:, 2:]

    true_where_matches = np.all(pairwise_matches_im_indices == np.array([i, j]), axis=1)
    matched_kps_i = features[i][pairwise_matches_kp_indices[true_where_matches, 0]]
    matched_kps_j = features[j][pairwise_matches_kp_indices[true_where_matches, 1]]

    print("{} pairwise matches to display for pair ({},{})".format(matched_kps_i.shape[0], i, j))

    h, w = input_seq[i].shape
    max_v = max(input_seq[i].max(), input_seq[j].max())
    margin = 100
    fig = plt.figure(figsize=(42, 6))
    complete_im = np.hstack([input_seq[i], np.ones((h, margin)) * max_v, input_seq[j]])
    ax = plt.gca()
    ax.imshow((complete_im), cmap="gray")
    if matched_kps_i.shape[0] > 0:
        ax.scatter(x=matched_kps_i[:, 0], y=matched_kps_i[:, 1], c="r", s=30)
        ax.scatter(x=w + margin + matched_kps_j[:, 0], y=matched_kps_j[:, 1], c="r", s=30)
        for k in range(matched_kps_i.shape[0]):
            ax.plot(
                [matched_kps_i[k, 0], w + margin + matched_kps_j[k, 0]],
                [matched_kps_i[k, 1], matched_kps_j[k, 1]],
                "y--",
                lw=3,
            )
    plt.show()

    fig = plt.figure(figsize=(20, 6))
    ax1 = fig.add_subplot(121)
    ax2 = fig.add_subplot(122)
    ax1.imshow(loader.custom_equalization(input_seq[i]), cmap="gray")
    ax2.imshow(loader.custom_equalization(input_seq[j]), cmap="gray")
    if matched_kps_i.shape[0] > 0:
        ax1.scatter(x=matched_kps_i[:, 0], y=matched_kps_i[:, 1], c="r", s=10)
        ax2.scatter(x=matched_kps_j[:, 0], y=matched_kps_j[:, 1], c="r", s=10)
    plt.show()<|MERGE_RESOLUTION|>--- conflicted
+++ resolved
@@ -170,11 +170,7 @@
     C_v2[im_j, t_idx] = kp_j
 
     # hrhd experiments ! REMOVE AFTERWARDS
-<<<<<<< HEAD
-    # C_v2, C = filter_C_min_scale(C_v2, C)
-=======
     #C_v2, C = filter_C_min_scale(C_v2, C)
->>>>>>> eaaf0583
 
     # ensure each track contains at least one correspondence suitable to triangulate
     print("C.shape before baseline check {}".format(C.shape))
